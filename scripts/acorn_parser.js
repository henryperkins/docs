--- conflicted
+++ resolved
@@ -9,7 +9,7 @@
 const schemaPath = path.join(__dirname, '../schemas/js_ts_structure_schema.json');
 const functionSchema = JSON.parse(fs.readFileSync(schemaPath, 'utf-8'));
 
-// Read data from stdin (this is treated as plain text, not JSON)
+// Read data from stdin
 let inputChunks = [];
 process.stdin.on('data', chunk => {
   inputChunks.push(chunk);
@@ -18,29 +18,20 @@
 process.stdin.on('end', () => {
   const inputData = inputChunks.join('');
 
-<<<<<<< HEAD
-  let code;
-  let language;
-
-  // Expect the input to contain a code block directly
-  try {
-    const parsedInput = JSON.parse(inputData);  // Parse the input once for metadata (language, etc.)
-    code = parsedInput.code;                    // Code itself is plain text
-    language = parsedInput.language || 'javascript';
-=======
   // Remove comments from JSON input
   const sanitizedInput = inputData.replace(/\/\/[^\n]*\n/g, '');
 
   let parsedInput;
   try {
     parsedInput = JSON.parse(sanitizedInput);
->>>>>>> df82d6f8
   } catch (e) {
-    console.error(`Error parsing input metadata as JSON: ${e.message}`);
+    console.error(`Error parsing input JSON: ${e.message}`);
     process.exit(1);
   }
 
-  // Parse the code (plain JavaScript or TypeScript)
+  const { code, language } = parsedInput;
+
+  // Parse the code
   let ast;
   try {
     ast = parse(code, {
