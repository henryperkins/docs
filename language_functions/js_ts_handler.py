--- conflicted
+++ resolved
@@ -1,10 +1,4 @@
 # language_functions/js_ts_handler.py
-<<<<<<< HEAD
-
-=======
-import json
-import subprocess
->>>>>>> 63ca28f0
 import logging
 from typing import Dict, Any
 from language_functions.base_handler import BaseHandler
