--- conflicted
+++ resolved
@@ -5,21 +5,12 @@
 import subprocess
 import json
 from typing import Dict, Any, Optional
-<<<<<<< HEAD
-import tinycss2
-
-logger = logging.getLogger(__name__)
-
-
-class CSSHandler:
-=======
 
 from language_functions.base_handler import BaseHandler
 
 logger = logging.getLogger(__name__)
 
 class CSSHandler(BaseHandler):
->>>>>>> 4d8658f0
     """Handler for CSS language."""
 
     def __init__(self, function_schema: Dict[str, Any]):
@@ -42,24 +33,6 @@
             Dict[str, Any]: A detailed structure of the CSS components.
         """
         try:
-<<<<<<< HEAD
-            rules = tinycss2.parse_rule_list(code, skip_whitespace=True, skip_comments=True)
-            structure = {"rules": []}
-            for rule in rules:
-                if rule.type == "qualified-rule":
-                    selectors = "".join([token.serialize() for token in rule.prelude]).strip()
-                    declarations = []
-                    for decl in tinycss2.parse_declaration_list(rule.content):
-                        if decl.type == "declaration":
-                            declarations.append(
-                                {
-                                    "property": decl.lower_name,
-                                    "value": "".join([token.serialize() for token in decl.value]).strip(),
-                                }
-                            )
-                    structure["rules"].append({"selectors": selectors, "declarations": declarations})
-                    logger.debug("Extracted rule: %s", selectors)
-=======
             script_path = os.path.join(os.path.dirname(__file__), '..', 'scripts', 'css_parser.js')
             input_data = {
                 "code": code,
@@ -76,7 +49,6 @@
             )
             structure = json.loads(result.stdout)
             logger.debug(f"Extracted CSS code structure successfully from file: {file_path}")
->>>>>>> 4d8658f0
             return structure
         except subprocess.CalledProcessError as e:
             logger.error(f"Error running css_parser.js for file {file_path}: {e.stderr}")
@@ -136,21 +108,6 @@
         Returns:
             bool: True if the code is valid, False otherwise.
         """
-<<<<<<< HEAD
-        logger.debug("Starting CSS code validation for file: %s", file_path)
-        if not file_path:
-            logger.warning("File path not provided for Stylelint validation. Skipping validation.")
-            return True  # Assuming no validation without a file
-
-        try:
-            # Write code to the specified file path
-            with open(file_path, "w", encoding="utf-8") as f:
-                f.write(code)
-
-            # Attempt to validate the CSS file using Stylelint
-            process = subprocess.run(
-                ["stylelint", file_path], stdout=subprocess.PIPE, stderr=subprocess.PIPE, text=True
-=======
         logger.debug('Starting CSS code validation.')
         try:
             # Use stylelint to validate CSS code
@@ -159,28 +116,16 @@
                 input=code,
                 capture_output=True,
                 text=True
->>>>>>> 4d8658f0
             )
             if process.returncode != 0:
-<<<<<<< HEAD
-                logger.error("Stylelint validation failed for %s:\n%s", file_path, process.stdout)
-                return False
-            else:
-                logger.debug("Stylelint validation successful for %s.", file_path)
-=======
                 logger.error(f"stylelint validation failed:\n{process.stderr}")
                 return False
             else:
                 logger.debug("stylelint validation passed.")
->>>>>>> 4d8658f0
             return True
         except FileNotFoundError:
             logger.error("stylelint is not installed or not found in PATH. Please install it using 'npm install -g stylelint'.")
             return False
         except Exception as e:
-<<<<<<< HEAD
-            logger.error("Unexpected error during Stylelint validation for %s: %s", file_path, e)
-=======
             logger.error(f"Unexpected error during CSS code validation: {e}")
->>>>>>> 4d8658f0
             return False